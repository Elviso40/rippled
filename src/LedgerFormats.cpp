
#include "LedgerFormats.h"

#define LEF_BASE							\
	{ sfLedgerEntryType,	SOE_REQUIRED },	\
	{ sfFlags,				SOE_REQUIRED },	\
	{ sfLedgerIndex,		SOE_OPTIONAL },

LedgerEntryFormat LedgerFormats[]=
{
	{ "AccountRoot", ltACCOUNT_ROOT, { LEF_BASE
		{ sfAccount,		SOE_REQUIRED },
		{ sfSequence,		SOE_REQUIRED },
		{ sfBalance,		SOE_REQUIRED },
		{ sfLastTxnID,		SOE_REQUIRED },
		{ sfLastTxnSeq,		SOE_REQUIRED },
		{ sfAuthorizedKey,	SOE_OPTIONAL },
		{ sfEmailHash,		SOE_OPTIONAL },
		{ sfWalletLocator,	SOE_OPTIONAL },
		{ sfMessageKey,		SOE_OPTIONAL },
		{ sfTransferRate,	SOE_OPTIONAL },
		{ sfDomain,			SOE_OPTIONAL },
		{ sfPublishHash,	SOE_OPTIONAL },
		{ sfPublishSize,	SOE_OPTIONAL },
		{ sfInvalid,		SOE_END } }
	},
	{ "Contract", ltCONTRACT, { LEF_BASE
		{ sfLedgerEntryType,SOE_REQUIRED },
		{ sfFlags,			SOE_REQUIRED },
		{ sfAccount,		SOE_REQUIRED },
		{ sfBalance,		SOE_REQUIRED },
		{ sfLastTxnID,		SOE_REQUIRED },
		{ sfLastTxnSeq,		SOE_REQUIRED },
		{ sfIssuer,			SOE_REQUIRED },
		{ sfOwner,			SOE_REQUIRED },
		{ sfExpiration,		SOE_REQUIRED },
		{ sfBondAmount,		SOE_REQUIRED },
		{ sfCreateCode,		SOE_REQUIRED },
		{ sfFundCode,		SOE_REQUIRED },
		{ sfRemoveCode,		SOE_REQUIRED },
		{ sfExpireCode,		SOE_REQUIRED },
		{ sfInvalid,		SOE_END } }
	},
	{ "DirectoryNode", ltDIR_NODE, { LEF_BASE
		{ sfLedgerEntryType,SOE_REQUIRED },
		{ sfFlags,			SOE_REQUIRED },
		{ sfIndexes,		SOE_REQUIRED },
		{ sfIndexNext,		SOE_OPTIONAL },
		{ sfIndexPrevious,	SOE_OPTIONAL },
		{ sfInvalid,		SOE_END } }
	},
	{ "GeneratorMap", ltGENERATOR_MAP, { LEF_BASE
		{ sfLedgerEntryType,SOE_REQUIRED },
		{ sfFlags,			SOE_REQUIRED },
		{ sfGenerator,		SOE_REQUIRED },
		{ sfInvalid,		SOE_END } }
	},
	{ "Nickname", ltNICKNAME, { LEF_BASE
		{ sfLedgerEntryType,SOE_REQUIRED },
		{ sfFlags,			SOE_REQUIRED },
		{ sfAccount,		SOE_REQUIRED },
		{ sfMinimumOffer,	SOE_OPTIONAL },
		{ sfInvalid,		SOE_END } }
	},
	{ "Offer", ltOFFER, { LEF_BASE
		{ sfLedgerEntryType,SOE_REQUIRED },
		{ sfFlags,			SOE_REQUIRED },
		{ sfAccount,		SOE_REQUIRED },
		{ sfSequence,		SOE_REQUIRED },
		{ sfTakerPays,		SOE_REQUIRED },
		{ sfTakerGets,		SOE_REQUIRED },
		{ sfBookDirectory,	SOE_REQUIRED },
		{ sfBookNode,		SOE_REQUIRED },
		{ sfOwnerNode,		SOE_REQUIRED },
		{ sfLastTxnID,		SOE_REQUIRED },
		{ sfLastTxnSeq,		SOE_REQUIRED },
		{ sfExpiration,		SOE_OPTIONAL },
		{ sfInvalid,		SOE_END } }
	},
<<<<<<< HEAD
	{ "RippleState", ltRIPPLE_STATE, { LEF_BASE
		{ sfLedgerEntryType,SOE_REQUIRED },
		{ sfFlags,			SOE_REQUIRED },
		{ sfBalance,		SOE_REQUIRED },
		{ sfLowID,			SOE_REQUIRED },
		{ sfLowLimit,		SOE_REQUIRED },
		{ sfHighID,			SOE_REQUIRED },
		{ sfHighLimit,		SOE_REQUIRED },
		{ sfLastTxnID,		SOE_REQUIRED },
		{ sfLastTxnSeq,		SOE_REQUIRED },
		{ sfLowQualityIn,	SOE_OPTIONAL },
		{ sfLowQualityOut,	SOE_OPTIONAL },
		{ sfHighQualityIn,	SOE_OPTIONAL },
		{ sfHighQualityOut,	SOE_OPTIONAL },
		{ sfInvalid,		SOE_END } }
=======
	{ "RippleState", ltRIPPLE_STATE, {
		{ S_FIELD(Flags),				STI_UINT32,		SOE_FLAGS,	  0 },
		{ S_FIELD(Balance),				STI_AMOUNT,		SOE_REQUIRED, 0 },
		{ S_FIELD(LowLimit),			STI_AMOUNT,		SOE_REQUIRED, 0 },
		{ S_FIELD(HighLimit),			STI_AMOUNT,		SOE_REQUIRED, 0 },
		{ S_FIELD(LastTxnID),			STI_HASH256,	SOE_REQUIRED, 0 },
		{ S_FIELD(LastTxnSeq),			STI_UINT32,		SOE_REQUIRED, 0 },
		{ S_FIELD(LowQualityIn),		STI_UINT32,		SOE_IFFLAG,   1 },
		{ S_FIELD(LowQualityOut),		STI_UINT32,		SOE_IFFLAG,   2 },
		{ S_FIELD(HighQualityIn),		STI_UINT32,		SOE_IFFLAG,   4 },
		{ S_FIELD(HighQualityOut),		STI_UINT32,		SOE_IFFLAG,   8 },
		{ sfInvalid, NULL,				STI_DONE,		SOE_NEVER,	  -1 } }
>>>>>>> 40b51892
	},
	{ NULL, ltINVALID }
};


LedgerEntryFormat* getLgrFormat(LedgerEntryType t)
{
	LedgerEntryFormat* f = LedgerFormats;
	while (f->t_name != NULL)
	{
		if (f->t_type == t) return f;
		++f;
	}
	return NULL;
}
// vim:ts=4<|MERGE_RESOLUTION|>--- conflicted
+++ resolved
@@ -77,14 +77,11 @@
 		{ sfExpiration,		SOE_OPTIONAL },
 		{ sfInvalid,		SOE_END } }
 	},
-<<<<<<< HEAD
 	{ "RippleState", ltRIPPLE_STATE, { LEF_BASE
 		{ sfLedgerEntryType,SOE_REQUIRED },
 		{ sfFlags,			SOE_REQUIRED },
 		{ sfBalance,		SOE_REQUIRED },
-		{ sfLowID,			SOE_REQUIRED },
 		{ sfLowLimit,		SOE_REQUIRED },
-		{ sfHighID,			SOE_REQUIRED },
 		{ sfHighLimit,		SOE_REQUIRED },
 		{ sfLastTxnID,		SOE_REQUIRED },
 		{ sfLastTxnSeq,		SOE_REQUIRED },
@@ -93,20 +90,6 @@
 		{ sfHighQualityIn,	SOE_OPTIONAL },
 		{ sfHighQualityOut,	SOE_OPTIONAL },
 		{ sfInvalid,		SOE_END } }
-=======
-	{ "RippleState", ltRIPPLE_STATE, {
-		{ S_FIELD(Flags),				STI_UINT32,		SOE_FLAGS,	  0 },
-		{ S_FIELD(Balance),				STI_AMOUNT,		SOE_REQUIRED, 0 },
-		{ S_FIELD(LowLimit),			STI_AMOUNT,		SOE_REQUIRED, 0 },
-		{ S_FIELD(HighLimit),			STI_AMOUNT,		SOE_REQUIRED, 0 },
-		{ S_FIELD(LastTxnID),			STI_HASH256,	SOE_REQUIRED, 0 },
-		{ S_FIELD(LastTxnSeq),			STI_UINT32,		SOE_REQUIRED, 0 },
-		{ S_FIELD(LowQualityIn),		STI_UINT32,		SOE_IFFLAG,   1 },
-		{ S_FIELD(LowQualityOut),		STI_UINT32,		SOE_IFFLAG,   2 },
-		{ S_FIELD(HighQualityIn),		STI_UINT32,		SOE_IFFLAG,   4 },
-		{ S_FIELD(HighQualityOut),		STI_UINT32,		SOE_IFFLAG,   8 },
-		{ sfInvalid, NULL,				STI_DONE,		SOE_NEVER,	  -1 } }
->>>>>>> 40b51892
 	},
 	{ NULL, ltINVALID }
 };
